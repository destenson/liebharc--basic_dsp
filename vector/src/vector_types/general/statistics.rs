--- conflicted
+++ resolved
@@ -1,10 +1,5 @@
-<<<<<<< HEAD
 use array_to_complex;
-use traits::*;
-=======
-use {RealNumber, array_to_complex};
 use numbers::*;
->>>>>>> a3b65d20
 use multicore_support::*;
 use simd_extensions::*;
 use super::super::{Vector, DspVec, ToSlice, Domain, RealNumberSpace,
@@ -139,36 +134,36 @@
     fn add(&mut self, elem: T, index: usize);
 }
 
-macro_rules! impl_common_stats {
-    () => {
-        fn merge_cols(stats: &[Vec<Self>]) -> Vec<Self> {
-            if stats.is_empty() {
-                return Vec::new();
-            }
-
-            let len = stats[0].len();
-            let mut results = Vec::with_capacity(len);
-            for i in 0..len {
-                let mut reordered = Vec::with_capacity(stats.len());
-                for s in stats.iter()
-                {
-                    reordered.push(s[i]);
-                }
-
-                let merged = Statistics::merge(&reordered);
-                results.push(merged);
-            }
-            results
-        }
-
-        fn empty_vec(len: usize) -> Vec<Self> {
-            let mut results = Vec::with_capacity(len);
-            for _ in 0..len {
-                results.push(Statistics::empty());
-            }
-            results
-        }
-    }
+macro_rules! impl_common_stats {
+    () => {
+        fn merge_cols(stats: &[Vec<Self>]) -> Vec<Self> {
+            if stats.is_empty() {
+                return Vec::new();
+            }
+
+            let len = stats[0].len();
+            let mut results = Vec::with_capacity(len);
+            for i in 0..len {
+                let mut reordered = Vec::with_capacity(stats.len());
+                for s in stats.iter()
+                {
+                    reordered.push(s[i]);
+                }
+
+                let merged = Statistics::merge(&reordered);
+                results.push(merged);
+            }
+            results
+        }
+
+        fn empty_vec(len: usize) -> Vec<Self> {
+            let mut results = Vec::with_capacity(len);
+            for _ in 0..len {
+                results.push(Statistics::empty());
+            }
+            results
+        }
+    }
 }
 
 impl<T> Stats<T> for Statistics<T>
