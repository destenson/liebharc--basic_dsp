<<<<<<< HEAD
use traits::*;
=======
use RealNumber;
use numbers::*;
>>>>>>> a3b65d20
use super::super::{ToTimeResult, ToRealTimeResult, TransRes, DspVec, Vector, Buffer, ToSliceMut,
                   RededicateForceOps, ErrorReason, MetaData, ComplexNumberSpace, Owner,
                   FrequencyDomain, DataDomain, InsertZerosOpsBuffered, ScaleOps,
                   TimeDomainOperations, FrequencyDomainOperations};
use super::fft;
use window_functions::*;
use multicore_support::*;

/// Defines all operations which are valid on `DataVecs` containing frequency domain data.
/// # Failures
/// All operations in this trait set `self.len()` to `0`
/// if the vector isn't in frequency domain and complex number space.
pub trait FrequencyToTimeDomainOperations<S, T>: ToTimeResult
    where S: ToSliceMut<T>,
          T: RealNumber
{
    /// Performs an Inverse Fast Fourier Transformation transforming a frequency domain vector
    /// into a time domain vector.
    ///
    /// This version of the IFFT neither applies a window nor does it scale the
    /// vector.
    /// # Example
    ///
    /// ```
    /// use std::f32;
    /// use basic_dsp_vector::*;
    /// let vector = vec!(0.0, 0.0, 1.0, 0.0, 0.0, 0.0).to_complex_freq_vec();
    /// let mut buffer = SingleBuffer::new();
    /// let result = vector.plain_ifft(&mut buffer);
    /// let actual = &result[..];
    /// let expected = &[1.0, 0.0, -0.5, 0.8660254, -0.5, -0.8660254];
    /// assert_eq!(actual.len(), expected.len());
    /// for i in 0..actual.len() {
    ///        assert!(f32::abs(actual[i] - expected[i]) < 1e-4);
    /// }
    /// ```
    fn plain_ifft<B>(self, buffer: &mut B) -> Self::TimeResult where B: Buffer<S, T>;

    /// Performs an Inverse Fast Fourier Transformation transforming a frequency domain vector
    /// into a time domain vector.
    /// # Example
    ///
    /// ```
    /// use std::f32;
    /// use basic_dsp_vector::*;
    /// let vector = vec!(0.0, 0.0, 0.0, 0.0, 3.0, 0.0).to_complex_freq_vec();
    /// let mut buffer = SingleBuffer::new();
    /// let result = vector.ifft(&mut buffer);
    /// let actual = &result[..];
    /// let expected = &[1.0, 0.0, -0.5, 0.8660254, -0.5, -0.8660254];
    /// assert_eq!(actual.len(), expected.len());
    /// for i in 0..actual.len() {
    ///        assert!(f32::abs(actual[i] - expected[i]) < 1e-4);
    /// }
    /// ```
    fn ifft<B>(self, buffer: &mut B) -> Self::TimeResult where B: Buffer<S, T>;

    /// Performs an Inverse Fast Fourier Transformation transforming a frequency domain vector
    /// into a time domain vector and removes the FFT window.
    fn windowed_ifft<B>(self, buffer: &mut B, window: &WindowFunction<T>) -> Self::TimeResult
        where B: Buffer<S, T>;
}

/// Defines all operations which are valid on `DataVecs` containing frequency domain data and
/// the data is assumed to half of complex conjugate symmetric spectrum round 0 Hz where
/// the 0 Hz element itself is real.
/// # Failures
/// All operations in this trait set `self.len()` to `0` if the first element (0Hz)
/// isn't real.
pub trait SymmetricFrequencyToTimeDomainOperations<S, T>: ToRealTimeResult
    where S: ToSliceMut<T>,
          T: RealNumber
{
    /// Performs a Symmetric Inverse Fast Fourier Transformation under the assumption that `self`
    /// contains half of a symmetric spectrum starting from 0 Hz. This assumption
    /// isn't verified and no error is raised if the spectrum isn't symmetric. The reason
    /// for this is that there is no robust verification possible.
    ///
    /// The argument indicates whether the resulting real vector should have `2*N`
    /// or `2*N-1` points.
    ///
    /// This version of the IFFT neither applies a window nor does it scale the
    /// vector.
    fn plain_sifft<B>(self, buffer: &mut B) -> TransRes<Self::RealTimeResult> where B: Buffer<S, T>;

    /// Performs a Symmetric Inverse Fast Fourier Transformation under the assumption that `self`
    /// contains half of a symmetric spectrum starting from 0 Hz. This assumption
    /// isn't verified and no error is raised if the spectrum isn't symmetric. The reason
    /// for this is that there is no robust verification possible.
    ///
    /// The argument indicates whether the resulting real vector should have `2*N` or
    /// `2*N-1` points.
    fn sifft<B>(self, buffer: &mut B) -> TransRes<Self::RealTimeResult> where B: Buffer<S, T>;

    /// Performs a Symmetric Inverse Fast Fourier Transformation (SIFFT) and removes the FFT
    /// window. The SIFFT is performed under the assumption that `self`
    /// contains half of a symmetric spectrum starting from 0 Hz. This assumption
    /// isn't verified and no error is raised if the spectrum isn't symmetric. The reason
    /// for this is that there is no robust verification possible.
    ///
    /// The argument indicates whether the resulting real vector should have `2*N` or `2*N-1`
    /// points.
    fn windowed_sifft<B>(self,
                         buffer: &mut B,
                         window: &WindowFunction<T>)
                         -> TransRes<Self::RealTimeResult>
        where B: Buffer<S, T>;
}

impl<S, T, N, D> FrequencyToTimeDomainOperations<S, T> for DspVec<S, T, N, D>
    where DspVec<S, T, N, D>: ToTimeResult,
          <DspVec<S, T, N, D> as ToTimeResult>::TimeResult:
                RededicateForceOps<DspVec<S, T, N, D>> + TimeDomainOperations<S, T>,
          S: ToSliceMut<T> + Owner,
          T: RealNumber,
          N: ComplexNumberSpace,
          D: FrequencyDomain {
    fn plain_ifft<B>(mut self, buffer: &mut B) -> Self::TimeResult
      where B: Buffer<S, T> {
          if self.domain() != DataDomain::Frequency {
              self.valid_len = 0;
              self.number_space.to_complex();
              self.domain.to_freq();
              return Self::TimeResult::rededicate_from_force(self);
          }

          if !self.is_complex() {
              self.zero_interleave_b(buffer, 2);
              self.number_space.to_complex();
          }

          fft(&mut self, buffer, true);

          self.domain.to_freq();
          Self::TimeResult::rededicate_from_force(self)
    }

    fn ifft<B>(mut self, buffer: &mut B) -> Self::TimeResult
      where B: Buffer<S, T> {
          let points = self.points();
          self.scale(T::one() / T::from(points).unwrap());
          self.ifft_shift();
          self.plain_ifft(buffer)
    }

    fn windowed_ifft<B>(self, buffer: &mut B, window: &WindowFunction<T>) -> Self::TimeResult
      where B: Buffer<S, T> {
          let mut result = self.ifft(buffer);
          result.unapply_window(window);
          result
    }
 }

impl<S, T, N, D> SymmetricFrequencyToTimeDomainOperations<S, T> for DspVec<S, T, N, D>
     where DspVec<S, T, N, D>: ToRealTimeResult + ToTimeResult + FrequencyDomainOperations<S, T>,
           <DspVec<S, T, N, D> as ToRealTimeResult>::RealTimeResult:
                RededicateForceOps<DspVec<S, T, N, D>> + TimeDomainOperations<S, T>,
           S: ToSliceMut<T> + Owner,
           T: RealNumber,
           N: ComplexNumberSpace,
           D: FrequencyDomain {
   fn plain_sifft<B>(mut self, buffer: &mut B) -> TransRes<Self::RealTimeResult>
       where B: Buffer<S, T> {
       if self.domain() != DataDomain::Frequency ||
          !self.is_complex() {
           self.valid_len = 0;
           self.number_space.to_complex();
           self.domain.to_freq();
           return Err((ErrorReason::InputMustBeInFrequencyDomain,
                       Self::RealTimeResult::rededicate_from_force(self)));
       }

       if self.points() > 0 && self[1].abs() > T::from(1e-10).unwrap() {
           self.valid_len = 0;
           self.number_space.to_complex();
           self.domain.to_freq();
           return Err((ErrorReason::InputMustBeConjSymmetric,
                       Self::RealTimeResult::rededicate_from_force(self)));
       }

       self.mirror(buffer);

       fft(&mut self, buffer, true);

       self.domain.to_freq();
       self.pure_complex_to_real_operation(buffer, |x,_arg|x.re, (), Complexity::Small);
       Ok(Self::RealTimeResult::rededicate_from_force(self))
   }

   fn sifft<B>(mut self, buffer: &mut B) -> TransRes<Self::RealTimeResult>
       where B: Buffer<S, T> {
       let points = self.points();
       self.scale(Complex::<T>::new(T::one() / T::from(points).unwrap(), T::zero()));
       self.ifft_shift();
       self.plain_sifft(buffer)
   }

   fn windowed_sifft<B>(self, buffer: &mut B, window: &WindowFunction<T>)
        -> TransRes<Self::RealTimeResult>
       where B: Buffer<S, T> {
           let mut result = try!(self.sifft(buffer));
           result.unapply_window(window);
           Ok(result)
   }
}<|MERGE_RESOLUTION|>--- conflicted
+++ resolved
@@ -1,9 +1,4 @@
-<<<<<<< HEAD
-use traits::*;
-=======
-use RealNumber;
 use numbers::*;
->>>>>>> a3b65d20
 use super::super::{ToTimeResult, ToRealTimeResult, TransRes, DspVec, Vector, Buffer, ToSliceMut,
                    RededicateForceOps, ErrorReason, MetaData, ComplexNumberSpace, Owner,
                    FrequencyDomain, DataDomain, InsertZerosOpsBuffered, ScaleOps,
