<<<<<<< HEAD
use array_to_complex_mut;
use traits::*;
=======
use {RealNumber, array_to_complex_mut};
use numbers::*;
>>>>>>> a3b65d20
use super::super::{Owner, ToFreqResult, TimeDomain, MetaData, DspVec,
                   ToSliceMut, NumberSpace, RededicateForceOps};
use window_functions::*;

/// Defines all operations which are valid on `DataVecs` containing time domain data.
/// # Failures
/// All operations in this trait set `self.len()` to `0` if the vector isn't in time domain.
pub trait TimeDomainOperations<S, T>
    where S: ToSliceMut<T>,
          T: RealNumber
{
    /// Applies a window to the data vector.
    fn apply_window(&mut self, window: &WindowFunction<T>);

    /// Removes a window from the data vector.
    fn unapply_window(&mut self, window: &WindowFunction<T>);
}

impl<S, T, N, D> TimeDomainOperations<S, T> for DspVec<S, T, N, D>
    where DspVec<S, T, N, D>: ToFreqResult,
          <DspVec<S, T, N, D> as ToFreqResult>::FreqResult: RededicateForceOps<DspVec<S, T, N, D>>,
          S: ToSliceMut<T> + Owner,
          T: RealNumber,
          N: NumberSpace,
          D: TimeDomain
{
    fn apply_window(&mut self, window: &WindowFunction<T>) {
        if self.is_complex() {
            self.multiply_window_priv(window.is_symmetric(),
                                      |array| array_to_complex_mut(array),
                                      window,
                                      |f, i, p| Complex::<T>::new(f.window(i, p), T::zero()));
        } else {
            self.multiply_window_priv(window.is_symmetric(),
                                      |array| array,
                                      window,
                                      |f, i, p| f.window(i, p));
        }
    }

    fn unapply_window(&mut self, window: &WindowFunction<T>) {
        if self.is_complex() {
            self.multiply_window_priv(window.is_symmetric(),
                                      |array| array_to_complex_mut(array),
                                      window,
                                      |f, i, p| {
                                          Complex::<T>::new(T::one() / f.window(i, p), T::zero())
                                      });
        } else {
            self.multiply_window_priv(window.is_symmetric(),
                                      |array| array,
                                      window,
                                      |f, i, p| T::one() / f.window(i, p));
        }
    }
}<|MERGE_RESOLUTION|>--- conflicted
+++ resolved
@@ -1,10 +1,5 @@
-<<<<<<< HEAD
 use array_to_complex_mut;
-use traits::*;
-=======
-use {RealNumber, array_to_complex_mut};
 use numbers::*;
->>>>>>> a3b65d20
 use super::super::{Owner, ToFreqResult, TimeDomain, MetaData, DspVec,
                    ToSliceMut, NumberSpace, RededicateForceOps};
 use window_functions::*;
