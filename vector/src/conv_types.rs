//! Types around a convolution, see also https://en.wikipedia.org/wiki/Convolution.
//!
//! Convolutions in this library can be defined in time or frequency domain. In
//! frequency domain the convolution is automatically transformed into a multiplication
//! which is the analog operation to a convolution in time domain.
<<<<<<< HEAD
use traits::*;
=======
use {RealNumber, Zero};
use numbers::*;
>>>>>>> a3b65d20
use num_complex::{Complex32, Complex64};
use std::marker::PhantomData;
use std::mem;
use vector_types::*;
use inline_vector::{InlineVector, InternalBuffer};
use std;

/// A convolution function in time domain and real number space
pub trait RealImpulseResponse<T> : Sync
    where T: RealNumber {
    /// Indicates whether this function is symmetric around 0 or not.
    /// Symmetry is defined as `self.calc(x) == self.calc(-x)`.
    fn is_symmetric(&self) -> bool;

    /// Calculates the convolution for a data point
    fn calc(&self, x: T) -> T;
}

/// A convolution function in frequency domain and real number space
pub trait RealFrequencyResponse<T> : Sync
    where T: RealNumber {
    /// Indicates whether this function is symmetric around 0 or not.
    /// Symmetry is defined as `self.calc(x) == self.calc(-x)`.
    fn is_symmetric(&self) -> bool;

    /// Calculates the convolution for a data point
    fn calc(&self, x: T) -> T;
}

/// A convolution function in time domain and complex number space
pub trait ComplexImpulseResponse<T> : Sync
    where T: RealNumber {
    /// Indicates whether this function is symmetric around 0 or not.
    /// Symmetry is defined as `self.calc(x) == self.calc(-x)`.
    fn is_symmetric(&self) -> bool;

    /// Calculates the convolution for a data point
    fn calc(&self, x: T) -> Complex<T>;
}

/// A convolution function in frequency domain and complex number space
pub trait ComplexFrequencyResponse<T> : Sync
    where T: RealNumber {
    /// Indicates whether this function is symmetric around 0 or not.
    /// Symmetry is defined as `self.calc(x) == self.calc(-x)`.
    fn is_symmetric(&self) -> bool;

    /// Calculates the convolution for a data point
    fn calc(&self, x: T) -> Complex<T>;
}

macro_rules! define_real_lookup_table {
    ($($name: ident);*) => {
        $(
            /// Allows to create a lookup table with linear interpolation between table points.
            /// This usually speeds up a convolution and sacrifices accuracy.
            pub struct $name<T>
                where T: RealNumber {
                table: InlineVector<T>,
                delta: T,
                is_symmetric: bool
            }

            impl<T> $name<T>
                where T: RealNumber {

                /// Allows to inspect the generated lookup table
                pub fn table(&self) -> &[T] {
                    &self.table[..]
                }

                /// Gets the delta value which determines the resolution
                pub fn delta(&self) -> T {
                    self.delta
                }
            }
        )*
    }
}
define_real_lookup_table!(RealTimeLinearTableLookup; RealFrequencyLinearTableLookup);

macro_rules! define_complex_lookup_table {
    ($($name: ident);*) => {
        $(
            /// Allows to create a lookup table with linear interpolation between table points.
            /// This usually speeds up a convolution and sacrifices accuracy.
            pub struct $name<T>
                where T: RealNumber {
                table: InlineVector<Complex<T>>,
                delta: T,
                is_symmetric: bool
            }

            impl<T> $name<T>
                where T: RealNumber {

                /// Allows to inspect the generated lookup table
                pub fn table(&self) -> &[Complex<T>] {
                    &self.table[..]
                }

                /// Gets the delta value which determines the resolution
                pub fn delta(&self) -> T {
                    self.delta
                }
            }
        )*
    }
}
define_complex_lookup_table!(ComplexTimeLinearTableLookup; ComplexFrequencyLinearTableLookup);

macro_rules! add_linear_table_lookup_impl {
    ($($name: ident: $conv_type: ident, $($data_type: ident, $result_type:ident),*);*) => {
        $(
            $(
                impl $conv_type<$data_type> for $name<$data_type> {
                    fn is_symmetric(&self) -> bool {
                        self.is_symmetric
                    }

                    fn calc(&self, x: $data_type) -> $result_type {
                        let len = self.table.len();
                        let center = len / 2;
                        let center_float = center as $data_type;
                        let x = x / self.delta + center_float;
                        let round_float = x.round();
                        let round = round_float as usize;
                        if round >= len {
                            return $result_type::zero();
                        }

                        let round_tolerance = 1e-6;
                        if (x - round_float).abs() < round_tolerance {
                            return self.table[round];
                        }

                        if x > round_float {
                            let other = round + 1;
                            if other >= len {
                                return self.table[round];
                            }
                            let y0 = self.table[round];
                            let x0 = round_float;
                            let y1 = self.table[other];
                            y0 + (y1 - y0) * (x - x0)
                        } else {
                            if round == 0 {
                                return self.table[round];
                            }
                            let other = round - 1;
                            let y0 = self.table[round];
                            let x0 = round_float;
                            let y1 = self.table[other];
                            y0 + (y1 - y0) * (x0 - x)
                        }
                    }
                }

                impl $name<$data_type> {
                    /// Creates a lookup table by putting the pieces together.
                    pub fn from_raw_parts(table: &[$result_type],
                                          delta: $data_type,
                                          is_symmetric: bool) -> Self {
                        let mut owned_table = InlineVector::with_capacity(table.len());
                        for n in &table[..] {
                            owned_table.push(*n);
                        }
                        $name { table: owned_table, delta: delta, is_symmetric: is_symmetric }
                    }

                    /// Creates a lookup table from another convolution function. The `delta` argument
                    /// can be used to balance performance vs. accuracy.
                    pub fn from_conv_function(other: &$conv_type<$data_type>,
                                              delta: $data_type,
                                              len: usize) -> Self {
                        let center = len as isize;
                        let len = 2 * len + 1;
                        let is_symmetric = other.is_symmetric();
                        let mut table = InlineVector::of_size($result_type::zero(), len);
                        let mut i = -center;
                        for n in &mut table[..] {
                            *n = other.calc((i as $data_type) * delta);
                            i += 1;
                        }
                        $name { table: table, delta: delta, is_symmetric: is_symmetric }
                    }
                }
            )*
        )*
    }
}
add_linear_table_lookup_impl!(
    RealTimeLinearTableLookup: RealImpulseResponse, f32, f32, f64, f64;
    RealFrequencyLinearTableLookup: RealFrequencyResponse, f32, f32, f64, f64;
    ComplexTimeLinearTableLookup: ComplexImpulseResponse, f32, Complex32, f64, Complex64;
    ComplexFrequencyLinearTableLookup: ComplexFrequencyResponse, f32, Complex32, f64, Complex64);

macro_rules! add_real_linear_table_impl {
    ($($name: ident, $complex: ident, $($data_type: ident),*);*) => {
        $(
            $(
                impl $name<$data_type> {
                    /// Convert the lookup table into complex number space
                    pub fn to_complex(&self) -> $complex<$data_type> {
                        let vector = self.table.clone().to_real_time_vec();
                        let mut buffer = InternalBuffer::new();
                        let complex = vector.to_complex_b(&mut buffer);
                        let complex = complex.complex(..);
                        let is_symmetric = self.is_symmetric;
                        let mut table = InlineVector::with_capacity(complex.len());
                        for n in complex {
                            table.push(*n);
                        }
                        $complex { table: table, delta: self.delta, is_symmetric: is_symmetric }
                    }
                }
            )*
        )*
    }
}
add_real_linear_table_impl!(
    RealTimeLinearTableLookup, ComplexTimeLinearTableLookup, f32, f64;
    RealFrequencyLinearTableLookup, ComplexFrequencyLinearTableLookup, f32, f64);

macro_rules! add_complex_linear_table_impl {
    ($($name: ident, $real: ident, $($data_type: ident),*);*) => {
        $(
            $(
                impl $name<$data_type> {
                    /// Convert the lookup table into real number space
                    pub fn to_real(self) -> $real<$data_type> {
                        let complex = &self.table[..];
                        let mut interleaved = InlineVector::with_capacity(2 * complex.len());
                        for n in complex {
                            interleaved.push(n.re);
                            interleaved.push(n.im);
                        }
                        let mut vector = interleaved.to_complex_time_vec();
                        vector.set_delta(self.delta);
                        let mut buffer = InternalBuffer::new();
                        let real = vector.to_real_b(&mut buffer);
                        let real = &real[..];
                        let is_symmetric = self.is_symmetric;
                        let mut table = InlineVector::with_capacity(real.len());
                        for n in real {
                            table.push(*n);
                        }
                        $real { table: table, delta: self.delta, is_symmetric: is_symmetric }
                    }
                }
            )*
        )*
    }
}
add_complex_linear_table_impl!(
    ComplexTimeLinearTableLookup, RealTimeLinearTableLookup, f32, f64;
    ComplexFrequencyLinearTableLookup, RealFrequencyLinearTableLookup, f32, f64);

macro_rules! add_complex_time_linear_table_impl {
    ($($data_type: ident),*) => {
        $(
            impl ComplexTimeLinearTableLookup<$data_type> {
                /// Convert the lookup table into frequency domain
                pub fn fft(self) -> ComplexFrequencyLinearTableLookup<$data_type> {
                    let complex = &self.table[..];
                    let mut interleaved = InlineVector::with_capacity(2 * complex.len());
                    for n in complex {
                        interleaved.push(n.re);
                        interleaved.push(n.im);
                    }
                    let mut vector = interleaved.to_complex_time_vec();
                    vector.set_delta(self.delta);
                    let mut buffer = InternalBuffer::new();
                    let freq = vector.fft(&mut buffer);
                    let delta = freq.delta();
                    let freq = freq.complex(..);
                    let is_symmetric = self.is_symmetric;
                    let mut table = InlineVector::with_capacity(freq.len());
                    for n in freq {
                        table.push(*n);
                    }
                    ComplexFrequencyLinearTableLookup {
                        table: table,
                        delta: delta,
                        is_symmetric: is_symmetric }
                }
            }
        )*
    }
}
add_complex_time_linear_table_impl!(f32, f64);

macro_rules! add_real_time_linear_table_impl {
    ($($data_type: ident),*) => {
        $(
            impl RealTimeLinearTableLookup<$data_type> {
/// Convert the lookup table into a magnitude spectrum
                pub fn fft(self) -> RealFrequencyLinearTableLookup<$data_type> {
                    let mut vector = self.table.clone().to_real_time_vec();
                    vector.set_delta(self.delta);
                    let mut buffer = InternalBuffer::new();
                    let freq = vector.fft(&mut buffer);
                    let freq = freq.magnitude_b(&mut buffer);
                    let is_symmetric = self.is_symmetric;
                    let delta = freq.delta();
                    let freq = &freq[..];
                    let mut table = InlineVector::with_capacity(freq.len());
                    for n in freq {
                        table.push(*n);
                    }
                    RealFrequencyLinearTableLookup {
                        table: table,
                        delta: delta,
                        is_symmetric: is_symmetric }
                }
            }
        )*
    }
}
add_real_time_linear_table_impl!(f32, f64);


macro_rules! add_complex_frequency_linear_table_impl {
    ($($data_type: ident),*) => {
        $(
            impl ComplexFrequencyLinearTableLookup<$data_type> {
                /// Convert the lookup table into time domain
                pub fn ifft(self) -> ComplexTimeLinearTableLookup<$data_type> {
                    let complex = &self.table[..];
                    let mut interleaved = InlineVector::with_capacity(2 * complex.len());
                    for n in complex {
                        interleaved.push(n.re);
                        interleaved.push(n.im);
                    }
                    let mut vector = interleaved.to_complex_freq_vec();
                    vector.set_delta(self.delta);
                    let mut buffer = InternalBuffer::new();
                    let time = vector.ifft(&mut buffer);
                    let delta = time.delta();
                    let time = time.complex(..);
                    let is_symmetric = self.is_symmetric;
                    let mut table = InlineVector::with_capacity(time.len());
                    for n in time {
                        table.push(*n);
                    }
                    ComplexTimeLinearTableLookup {
                        table: table,
                        delta: delta,
                        is_symmetric: is_symmetric }
                }
            }
        )*
    }
}
add_complex_frequency_linear_table_impl!(f32, f64);

/// Raised cosine function according to `https://en.wikipedia.org/wiki/Raised-cosine_filter`
pub struct RaisedCosineFunction<T>
    where T: RealNumber
{
    rolloff: T,
}

impl<T> RealImpulseResponse<T> for RaisedCosineFunction<T>
    where T: RealNumber
{
    fn is_symmetric(&self) -> bool {
        true
    }

    fn calc(&self, x: T) -> T {
        if x == T::zero() {
            return T::one();
        }

        let one = T::one();
        let two = T::from(2.0).unwrap();
        let pi = T::PI();
        let four = two * two;
        if x.abs() == one / (two * self.rolloff) {
            let arg = pi / two / self.rolloff;
            return (arg).sin() / arg * pi / four;
        }

        let pi_x = pi * x;
        let arg = two * self.rolloff * x;
        pi_x.sin() * (pi_x * self.rolloff).cos() / pi_x / (one - (arg * arg))
    }
}

impl<T> RealFrequencyResponse<T> for RaisedCosineFunction<T>
    where T: RealNumber
{
    fn is_symmetric(&self) -> bool {
        true
    }

    fn calc(&self, x: T) -> T {
        // assume x_delta = 1.0
        let one = T::one();
        let two = T::from(2.0).unwrap();
        let pi = T::PI();
        if x.abs() <= (one - self.rolloff) {
            return one;
        }

        if ((one - self.rolloff) < x.abs()) && (x.abs() <= (one + self.rolloff)) {
            return one / two *
                   (one + (pi / self.rolloff * (x.abs() - (one - self.rolloff)) / two).cos());
        }

        T::zero()
    }
}

impl<T> RaisedCosineFunction<T>
    where T: RealNumber
{
    /// Creates a raised cosine function.
    pub fn new(rolloff: T) -> Self {
        RaisedCosineFunction { rolloff: rolloff }
    }
}

/// Sinc function according to `https://en.wikipedia.org/wiki/Sinc_function`
pub struct SincFunction<T>
    where T: RealNumber
{
    _ghost: PhantomData<T>,
}

impl<T> RealImpulseResponse<T> for SincFunction<T>
    where T: RealNumber
{
    fn is_symmetric(&self) -> bool {
        true
    }

    fn calc(&self, x: T) -> T {
        if x == T::zero() {
            return T::one();
        }

        let pi = T::PI();
        let pi_x = pi * x;
        pi_x.sin() / pi_x
    }
}

impl<T> RealFrequencyResponse<T> for SincFunction<T>
    where T: RealNumber
{
    fn is_symmetric(&self) -> bool {
        true
    }

    fn calc(&self, x: T) -> T {
        let one = T::one();
        if x.abs() <= one {
            return one;
        }

        T::zero()
    }
}

impl<T> SincFunction<T>
    where T: RealNumber
{
    /// Creates a sinc function.
    pub fn new() -> Self {
        SincFunction { _ghost: PhantomData }
    }
}

/// A real function which can be constructed outside this crate.
#[cfg(feature="std")]
pub struct ForeignRealConvolutionFunction<T>
    where T: RealNumber
{
    /// The function
    pub conv_function: extern "C" fn(*const std::os::raw::c_void, T) -> T,

    /// The data which is passed to the function.
    ///
    /// Actual data type is a `const* c_void`, but Rust doesn't allow that
    /// because it's unsafe so we store
    /// it as `usize` and transmute it when necessary. Callers should make
    /// very sure safety is guaranteed.
    pub conv_data: usize,

    /// Indicates whether this function is symmetric around 0 or not.
    /// Symmetry is defined as `self.calc(x) == self.calc(-x)`.
    pub is_symmetric: bool,
}

#[cfg(feature="std")]
impl<T> ForeignRealConvolutionFunction<T>
    where T: RealNumber
{
    /// Creates a new real function
    pub unsafe fn new(function: extern "C" fn(*const std::os::raw::c_void, T) -> T,
               function_data: *const std::os::raw::c_void,
               is_symmetric: bool)
               -> Self {
        ForeignRealConvolutionFunction {
            conv_function: function,
            conv_data: mem::transmute(function_data),
            is_symmetric: is_symmetric,
        }
    }
}

#[cfg(feature="std")]
impl<T> RealImpulseResponse<T> for ForeignRealConvolutionFunction<T>
    where T: RealNumber
{
    fn is_symmetric(&self) -> bool {
        self.is_symmetric
    }

    fn calc(&self, x: T) -> T {
        let fun = self.conv_function;
        fun(self.conv_data as *const std::os::raw::c_void, x)
    }
}

#[cfg(feature="std")]
impl<T> RealFrequencyResponse<T> for ForeignRealConvolutionFunction<T>
    where T: RealNumber
{
    fn is_symmetric(&self) -> bool {
        self.is_symmetric
    }

    fn calc(&self, x: T) -> T {
        let fun = self.conv_function;
        fun(self.conv_data as *const std::os::raw::c_void, x)
    }
}

/// A complex function which can be constructed outside this crate.
#[cfg(feature="std")]
pub struct ForeignComplexConvolutionFunction<T>
    where T: RealNumber
{
    /// The function
    pub conv_function: extern "C" fn(*const std::os::raw::c_void, T) -> Complex<T>,

    /// The data which is passed to the window function
    ///
    /// Actual data type is a `const* c_void`, but Rust doesn't allow that
    /// because it's unsafe so we store
    /// it as `usize` and transmute it when necessary. Callers should make very
    /// sure safety is guaranteed.
    pub conv_data: usize,

    /// Indicates whether this function is symmetric around 0 or not.
    /// Symmetry is defined as `self.calc(x) == self.calc(-x)`.
    pub is_symmetric: bool,
}

#[cfg(feature="std")]
impl<T> ForeignComplexConvolutionFunction<T>
    where T: RealNumber
{
    /// Creates a new real function
    pub unsafe fn new(function: extern "C" fn(*const std::os::raw::c_void, T) -> Complex<T>,
               function_data: *const std::os::raw::c_void,
               is_symmetric: bool)
               -> Self {
        ForeignComplexConvolutionFunction {
            conv_function: function,
            conv_data: mem::transmute(function_data),
            is_symmetric: is_symmetric,
        }
    }
}

#[cfg(feature="std")]
impl<T> ComplexImpulseResponse<T> for ForeignComplexConvolutionFunction<T>
    where T: RealNumber
{
    fn is_symmetric(&self) -> bool {
        self.is_symmetric
    }

    fn calc(&self, x: T) -> Complex<T> {
        let fun = self.conv_function;
        fun(self.conv_data as *const std::os::raw::c_void, x)
    }
}

#[cfg(feature="std")]
impl<T> ComplexFrequencyResponse<T> for ForeignComplexConvolutionFunction<T>
    where T: RealNumber
{
    fn is_symmetric(&self) -> bool {
        self.is_symmetric
    }

    /// Indicates whether this function is symmetric around 0 or not.
    /// Symmetry is defined as `self.calc(x) == self.calc(-x)`.
    fn calc(&self, x: T) -> Complex<T> {
        let fun = self.conv_function;
        fun(self.conv_data as *const std::os::raw::c_void, x)
    }
}

#[cfg(test)]
mod tests {
    use super::*;
    use std::fmt::Debug;
<<<<<<< HEAD
=======
    use numbers::Complex;
    use Zero;
>>>>>>> a3b65d20

    fn conv_test<T, C>(conv: C, expected: &[T], step: T, tolerance: T)
        where T: RealNumber + Debug,
              C: RealImpulseResponse<T>
    {
        let mut result = vec![T::zero(); expected.len()];
        let mut j = -(expected.len() as isize / 2);
        for i in 0..result.len() {
            result[i] = conv.calc(T::from(j).unwrap() * step);
            j += 1;
        }

        for i in 0..result.len() {
            if (result[i] - expected[i]).abs() > tolerance {
                panic!("assertion failed: {:?} != {:?}", result, expected);
            }
        }
    }

    fn complex_conv_test<T, C>(conv: C, expected: &[T], step: T, tolerance: T)
        where T: RealNumber + Debug,
              C: ComplexImpulseResponse<T>
    {
        let mut result = vec![Complex::<T>::zero(); expected.len()];
        let mut j = -(expected.len() as isize / 2);
        for i in 0..result.len() {
            result[i] = conv.calc(T::from(j).unwrap() * step);
            j += 1;
        }

        for i in 0..result.len() {
            if (result[i].norm() - expected[i]).abs() > tolerance {
                panic!("assertion failed: {:?} != {:?}", result, expected);
            }
        }
    }

    fn real_freq_conv_test<T, C>(conv: C, expected: &[T], step: T, tolerance: T)
        where T: RealNumber + Debug,
              C: RealFrequencyResponse<T>
    {
        let mut result = vec![T::zero(); expected.len()];
        let mut j = -(expected.len() as isize / 2);
        for i in 0..result.len() {
            result[i] = conv.calc(T::from(j).unwrap() * step);
            j += 1;
        }

        for i in 0..result.len() {
            if (result[i] - expected[i]).abs() > tolerance {
                panic!("assertion failed: {:?} != {:?}", result, expected);
            }
        }
    }

    #[test]
    fn raised_cosine_test() {
        let rc = RaisedCosineFunction::new(0.35);
        let expected = [0.0,
                        0.2171850639713355,
                        0.4840621929215732,
                        0.7430526238101408,
                        0.9312114164253432,
                        1.0,
                        0.9312114164253432,
                        0.7430526238101408,
                        0.4840621929215732,
                        0.2171850639713355];
        conv_test(rc, &expected, 0.2, 1e-4);
    }

    #[test]
    fn sinc_test() {
        let rc = SincFunction::<f32>::new();
        let expected = [0.1273, -0.0000, -0.2122, 0.0000, 0.6366, 1.0000, 0.6366, 0.0000, -0.2122,
                        -0.0000];
        conv_test(rc, &expected, 0.5, 1e-4);
    }

    #[test]
    fn sinc_freq_test() {
        let rc = SincFunction::<f32>::new();
        let expected = [0.0, 0.0, 0.0, 1.0, 1.0, 1.0, 1.0, 1.0, 0.0, 0.0];
        real_freq_conv_test(rc, &expected, 0.5, 1e-4);
    }

    #[test]
    fn lookup_table_test() {
        let rc = RaisedCosineFunction::new(0.35);
        let table = RealTimeLinearTableLookup::<f64>::from_conv_function(&rc, 0.2, 5);
        let expected = [0.0,
                        0.2171850639713355,
                        0.4840621929215732,
                        0.7430526238101408,
                        0.9312114164253432,
                        1.0,
                        0.9312114164253432,
                        0.7430526238101408,
                        0.4840621929215732,
                        0.2171850639713355];
        conv_test(table, &expected, 0.2, 1e-4);
    }

    #[test]
    fn linear_interpolation_lookup_table_test() {
        let rc = RaisedCosineFunction::new(0.35);
        let table = RealTimeLinearTableLookup::<f64>::from_conv_function(&rc, 0.4, 5);
        let expected = [0.0,
                        0.2171850639713355,
                        0.4840621929215732,
                        0.7430526238101408,
                        0.9312114164253432,
                        1.0,
                        0.9312114164253432,
                        0.7430526238101408,
                        0.4840621929215732,
                        0.2171850639713355];
        conv_test(table, &expected, 0.2, 0.1);
    }

    #[test]
    fn to_complex_test() {
        let rc = RaisedCosineFunction::new(0.35);
        let table = RealTimeLinearTableLookup::<f64>::from_conv_function(&rc, 0.4, 5);
        let complex = table.to_complex();
        let expected = [0.0,
                        0.2171850639713355,
                        0.4840621929215732,
                        0.7430526238101408,
                        0.9312114164253432,
                        1.0,
                        0.9312114164253432,
                        0.7430526238101408,
                        0.4840621929215732,
                        0.2171850639713355];
        complex_conv_test(complex, &expected, 0.2, 0.1);
    }

    #[test]
    fn fft_test() {
        let rc = RaisedCosineFunction::new(0.5);
        let table = RealTimeLinearTableLookup::<f64>::from_conv_function(&rc, 0.2, 5);
        let freq = table.fft();
        assert_eq!(freq.delta(), 2.2);
        let expected = [0.0078, 0.0269, 0.0602, 0.1311, 2.7701, 5.6396, 2.7701, 0.1311, 0.0602,
                        0.0269, 0.0078];
        real_freq_conv_test(freq, &expected, 2.2, 0.1);
    }

    #[test]
    fn freq_test() {
        let rc = RaisedCosineFunction::new(0.5);
        let expected = [0.0,
                        0.0,
                        0.20610737385376332,
                        0.7938926261462365,
                        1.0,
                        1.0,
                        1.0,
                        0.7938926261462365,
                        0.20610737385376332,
                        0.0];
        real_freq_conv_test(rc, &expected, 0.4, 0.1);
    }
}<|MERGE_RESOLUTION|>--- conflicted
+++ resolved
@@ -3,12 +3,7 @@
 //! Convolutions in this library can be defined in time or frequency domain. In
 //! frequency domain the convolution is automatically transformed into a multiplication
 //! which is the analog operation to a convolution in time domain.
-<<<<<<< HEAD
-use traits::*;
-=======
-use {RealNumber, Zero};
 use numbers::*;
->>>>>>> a3b65d20
 use num_complex::{Complex32, Complex64};
 use std::marker::PhantomData;
 use std::mem;
@@ -622,11 +617,6 @@
 mod tests {
     use super::*;
     use std::fmt::Debug;
-<<<<<<< HEAD
-=======
-    use numbers::Complex;
-    use Zero;
->>>>>>> a3b65d20
 
     fn conv_test<T, C>(conv: C, expected: &[T], step: T, tolerance: T)
         where T: RealNumber + Debug,
