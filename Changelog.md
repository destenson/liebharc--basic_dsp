# `basic_dsp`
Changes:

## Version 0.5.4
<<<<<<< HEAD
It's now decided at runtime which SIMD optimization should be used.
=======
- Went back from `stdsimd` to `simd` crate. 
- Updated `crossbeam`, `ocl` and `clFFT` dependencies.
>>>>>>> 1a56ee4c

## Version 0.5.3
- Switched from `simd` to `stdsimd` crate. 
- Updated `crossbeam`, `ocl` and `clFFT` dependencies.

## Version 0.5.2
Updated to `crossbeam`, `arrayvec`, `ocl` and `clFFT` dependencies.

## Version 0.5.1
Updated to `rustfft` version `2.0.0`.

## Version 0.5.0
API cleanup and fixes. Most API changes should be transparent to users. A few tips for the version update: 
- Deprecated functions have been removed. The traits have replacements available, so the documentation should provide an idea what's the intended replacement.
- In some cases in was possible to pass references of references (e.g. `&&vec`) as argument for binary ops (e.g. `div`) and that's no longer legal. 
- Some traits have been redefined. It's assumed that most users won't use the traits directly except for calling functions on vectors. And so most users shouldn't be affected by this change. If this doesn't hold true for your project then feedback in form of a bug or enhancement request is welcomed.

Changes:
- `zero_pad_b` now returns a result, which may contain an error if the passed argument is smaller than the actual vector length
- Renamed `interpolate_vector` to `interpolate_signal`
- Removed deprecated functions `swap_halves_b`, `statistics_splitted`
- Removed `MapInplaceNoArgsOps` for combined ops since they seem to not fit in their independent on how this module progresses.
- Restructured statistics traits.
- Mapping operations now only borrow a function. That also allows them to work internally without any reference counting.
- Binary operations are now more flexible regarding what kind of argument they accept.
- Restructured buffers to avoid two classes of errors.

## Version 0.4.3
Minor additions.

- Updated `simd` dependency to version `0.2`.
- New feature: Added `ApproximatedOps` trait.
- New feature: New `interpolate` method which offers the same features as `interpolatef`, but the performance should be closer to `interpolatei`.
- Fix: `multiply_complex_exponential` didn't consistently took `delta` into account.

## Version 0.4.2
Bugfix release.

- Fix: Not all implementations of `to_complex_time_vec` and `to_complex_freq_vec` set the vector length to 0 if a storage of odd length is passed.
- Fix: Offset in `zero_pad` if `Surround` or `Center` was chosen and the original vector length is odd. As a result the convolution theorem didn't hold true, that means a multiplication in frequency domain didn't give the same results as a convolution.
- Fix: `zero_pad_b` failed to copy the vector completely if `Center` was the selected option.
- Fix: Convolution for vectors produced random results if the allocated size of a vector was different than it's actual size.
- Fix: Buffer `convolve_vector` for matrices now returns all buffers back to the pool.
- Performance: Convolution and interpolation now rely on the overlap and add algorithm or spawn worker threads for larger data sizes.
- Fix: `use_sse` and `use_avx` failed to pick the faster implementations. However with the current status of the `simd` crate it's not recommended to use those feature flags. The Rust lib team is right now discussing about the future of the `simd`crate.
- Fix: Out or range panic in `add`, `sub`, `mul` and `div` for large vectors.
- New feature: Added a `TypeMetaData` struct which allows to create a new vector with the same meta data as an existing vector.

## Version 0.4.1
Minor additions and improvements.

- Added a method to convolve a matrix with a matrix of impulse responses.
- Added traits with more precise versions of sum, statistics and dot products.
- Performance improvement for `swap_halves` and `swap_halves_b`, `swap_halves_b` at the same time has been marked as deprecated since it offers no advantage to `swap_halves`

## Version 0.4.0 (Breaking changes)
Added support for matrix operations. In order to allow matrices and vectors to implement the same traits the existing traits had to be renamed and restructured.

- Breaking change: Reorganized existing interfaces so that they can be reused for the matrix types. For that traits have been renamed and sometimes traits have been split in several smaller traits.
- Breaking change: Interop facade is now only compiled with `--features interop`
- Breaking change: Removed `complex_data`, `data` and `override_data` (which also had a spelling mistake) in favor for implementations of several Indexer traits.
- Crate now compiles with Rust stable

## Version 0.3.2
Bugfix release:

- Bugfix: Potential SEGVAULT in add, sub, mul, div, add_smaller, sub_smaller, mul_smaller and div_smaller methods
- Bugfix: SEGVAULT in get_magnitude and complex_dot_product

## Version 0.3.1
Bugfix release with a minor enhancement:

- New feature: Added `sum` and `sum_sq` operations.
- Bugfix: SEGVAULT in complex magnitude op with recent versions of Rust nightly

## Version 0.3.0 (Breaking changes)
Added prepared operations/multi operations, see [combined_ops](https://liebharc.github.io/basic_dsp/basic_dsp/combined_ops)

- Breaking change: Renamed a lot of operations so that their names match (more closely) with the `num` crate. Also renamed traits so that all traits which mainly implement operations have similiar names.
- Breaking change: RededicateVector trait now defines exactly one conversion. Vectors implement the trait several times so the same functionality is still available.
- Breaking change: perform_operations and related types appear on the API differently now.

## Version 0.2.2
Added Apache-2.0 as license option.

## Version 0.2.1
Bugfix release: Fixed implementation of AVX operations.

## Version 0.2.0
First release: Vectors with a couple of operations are available.
<|MERGE_RESOLUTION|>--- conflicted
+++ resolved
@@ -1,100 +1,98 @@
-# `basic_dsp`
-Changes:
+# `basic_dsp`
+Changes:
+
+## Version 0.5.5
+It's now decided at runtime which SIMD optimization should be used.
+
+## Version 0.5.4
+- Went back from `stdsimd` to `simd` crate. 
+
+## Version 0.5.3
+- Switched from `simd` to `stdsimd` crate. 
+- Updated `crossbeam`, `ocl` and `clFFT` dependencies.
+
+## Version 0.5.2
+Updated to `crossbeam`, `arrayvec`, `ocl` and `clFFT` dependencies.
+
+## Version 0.5.1
+Updated to `rustfft` version `2.0.0`.
 
-## Version 0.5.4
-<<<<<<< HEAD
-It's now decided at runtime which SIMD optimization should be used.
-=======
-- Went back from `stdsimd` to `simd` crate. 
-- Updated `crossbeam`, `ocl` and `clFFT` dependencies.
->>>>>>> 1a56ee4c
+## Version 0.5.0
+API cleanup and fixes. Most API changes should be transparent to users. A few tips for the version update: 
+- Deprecated functions have been removed. The traits have replacements available, so the documentation should provide an idea what's the intended replacement.
+- In some cases in was possible to pass references of references (e.g. `&&vec`) as argument for binary ops (e.g. `div`) and that's no longer legal. 
+- Some traits have been redefined. It's assumed that most users won't use the traits directly except for calling functions on vectors. And so most users shouldn't be affected by this change. If this doesn't hold true for your project then feedback in form of a bug or enhancement request is welcomed.
+
+Changes:
+- `zero_pad_b` now returns a result, which may contain an error if the passed argument is smaller than the actual vector length
+- Renamed `interpolate_vector` to `interpolate_signal`
+- Removed deprecated functions `swap_halves_b`, `statistics_splitted`
+- Removed `MapInplaceNoArgsOps` for combined ops since they seem to not fit in their independent on how this module progresses.
+- Restructured statistics traits.
+- Mapping operations now only borrow a function. That also allows them to work internally without any reference counting.
+- Binary operations are now more flexible regarding what kind of argument they accept.
+- Restructured buffers to avoid two classes of errors.
 
-## Version 0.5.3
-- Switched from `simd` to `stdsimd` crate. 
-- Updated `crossbeam`, `ocl` and `clFFT` dependencies.
-
-## Version 0.5.2
-Updated to `crossbeam`, `arrayvec`, `ocl` and `clFFT` dependencies.
-
-## Version 0.5.1
-Updated to `rustfft` version `2.0.0`.
-
-## Version 0.5.0
-API cleanup and fixes. Most API changes should be transparent to users. A few tips for the version update: 
-- Deprecated functions have been removed. The traits have replacements available, so the documentation should provide an idea what's the intended replacement.
-- In some cases in was possible to pass references of references (e.g. `&&vec`) as argument for binary ops (e.g. `div`) and that's no longer legal. 
-- Some traits have been redefined. It's assumed that most users won't use the traits directly except for calling functions on vectors. And so most users shouldn't be affected by this change. If this doesn't hold true for your project then feedback in form of a bug or enhancement request is welcomed.
-
-Changes:
-- `zero_pad_b` now returns a result, which may contain an error if the passed argument is smaller than the actual vector length
-- Renamed `interpolate_vector` to `interpolate_signal`
-- Removed deprecated functions `swap_halves_b`, `statistics_splitted`
-- Removed `MapInplaceNoArgsOps` for combined ops since they seem to not fit in their independent on how this module progresses.
-- Restructured statistics traits.
-- Mapping operations now only borrow a function. That also allows them to work internally without any reference counting.
-- Binary operations are now more flexible regarding what kind of argument they accept.
-- Restructured buffers to avoid two classes of errors.
-
-## Version 0.4.3
-Minor additions.
-
-- Updated `simd` dependency to version `0.2`.
-- New feature: Added `ApproximatedOps` trait.
-- New feature: New `interpolate` method which offers the same features as `interpolatef`, but the performance should be closer to `interpolatei`.
+## Version 0.4.3
+Minor additions.
+
+- Updated `simd` dependency to version `0.2`.
+- New feature: Added `ApproximatedOps` trait.
+- New feature: New `interpolate` method which offers the same features as `interpolatef`, but the performance should be closer to `interpolatei`.
 - Fix: `multiply_complex_exponential` didn't consistently took `delta` into account.
-
-## Version 0.4.2
-Bugfix release.
-
-- Fix: Not all implementations of `to_complex_time_vec` and `to_complex_freq_vec` set the vector length to 0 if a storage of odd length is passed.
-- Fix: Offset in `zero_pad` if `Surround` or `Center` was chosen and the original vector length is odd. As a result the convolution theorem didn't hold true, that means a multiplication in frequency domain didn't give the same results as a convolution.
-- Fix: `zero_pad_b` failed to copy the vector completely if `Center` was the selected option.
-- Fix: Convolution for vectors produced random results if the allocated size of a vector was different than it's actual size.
-- Fix: Buffer `convolve_vector` for matrices now returns all buffers back to the pool.
-- Performance: Convolution and interpolation now rely on the overlap and add algorithm or spawn worker threads for larger data sizes.
-- Fix: `use_sse` and `use_avx` failed to pick the faster implementations. However with the current status of the `simd` crate it's not recommended to use those feature flags. The Rust lib team is right now discussing about the future of the `simd`crate.
-- Fix: Out or range panic in `add`, `sub`, `mul` and `div` for large vectors.
-- New feature: Added a `TypeMetaData` struct which allows to create a new vector with the same meta data as an existing vector.
-
-## Version 0.4.1
-Minor additions and improvements.
-
-- Added a method to convolve a matrix with a matrix of impulse responses.
+
+## Version 0.4.2
+Bugfix release.
+
+- Fix: Not all implementations of `to_complex_time_vec` and `to_complex_freq_vec` set the vector length to 0 if a storage of odd length is passed.
+- Fix: Offset in `zero_pad` if `Surround` or `Center` was chosen and the original vector length is odd. As a result the convolution theorem didn't hold true, that means a multiplication in frequency domain didn't give the same results as a convolution.
+- Fix: `zero_pad_b` failed to copy the vector completely if `Center` was the selected option.
+- Fix: Convolution for vectors produced random results if the allocated size of a vector was different than it's actual size.
+- Fix: Buffer `convolve_vector` for matrices now returns all buffers back to the pool.
+- Performance: Convolution and interpolation now rely on the overlap and add algorithm or spawn worker threads for larger data sizes.
+- Fix: `use_sse` and `use_avx` failed to pick the faster implementations. However with the current status of the `simd` crate it's not recommended to use those feature flags. The Rust lib team is right now discussing about the future of the `simd`crate.
+- Fix: Out or range panic in `add`, `sub`, `mul` and `div` for large vectors.
+- New feature: Added a `TypeMetaData` struct which allows to create a new vector with the same meta data as an existing vector.
+
+## Version 0.4.1
+Minor additions and improvements.
+
+- Added a method to convolve a matrix with a matrix of impulse responses.
 - Added traits with more precise versions of sum, statistics and dot products.
-- Performance improvement for `swap_halves` and `swap_halves_b`, `swap_halves_b` at the same time has been marked as deprecated since it offers no advantage to `swap_halves`
-
-## Version 0.4.0 (Breaking changes)
-Added support for matrix operations. In order to allow matrices and vectors to implement the same traits the existing traits had to be renamed and restructured.
-
-- Breaking change: Reorganized existing interfaces so that they can be reused for the matrix types. For that traits have been renamed and sometimes traits have been split in several smaller traits.
-- Breaking change: Interop facade is now only compiled with `--features interop`
-- Breaking change: Removed `complex_data`, `data` and `override_data` (which also had a spelling mistake) in favor for implementations of several Indexer traits.
-- Crate now compiles with Rust stable
-
-## Version 0.3.2
-Bugfix release:
-
-- Bugfix: Potential SEGVAULT in add, sub, mul, div, add_smaller, sub_smaller, mul_smaller and div_smaller methods
-- Bugfix: SEGVAULT in get_magnitude and complex_dot_product
-
-## Version 0.3.1
-Bugfix release with a minor enhancement:
-
-- New feature: Added `sum` and `sum_sq` operations.
-- Bugfix: SEGVAULT in complex magnitude op with recent versions of Rust nightly
-
-## Version 0.3.0 (Breaking changes)
-Added prepared operations/multi operations, see [combined_ops](https://liebharc.github.io/basic_dsp/basic_dsp/combined_ops)
-
-- Breaking change: Renamed a lot of operations so that their names match (more closely) with the `num` crate. Also renamed traits so that all traits which mainly implement operations have similiar names.
-- Breaking change: RededicateVector trait now defines exactly one conversion. Vectors implement the trait several times so the same functionality is still available.
-- Breaking change: perform_operations and related types appear on the API differently now.
-
-## Version 0.2.2
-Added Apache-2.0 as license option.
-
-## Version 0.2.1
-Bugfix release: Fixed implementation of AVX operations.
-
-## Version 0.2.0
-First release: Vectors with a couple of operations are available.
+- Performance improvement for `swap_halves` and `swap_halves_b`, `swap_halves_b` at the same time has been marked as deprecated since it offers no advantage to `swap_halves`
+
+## Version 0.4.0 (Breaking changes)
+Added support for matrix operations. In order to allow matrices and vectors to implement the same traits the existing traits had to be renamed and restructured.
+
+- Breaking change: Reorganized existing interfaces so that they can be reused for the matrix types. For that traits have been renamed and sometimes traits have been split in several smaller traits.
+- Breaking change: Interop facade is now only compiled with `--features interop`
+- Breaking change: Removed `complex_data`, `data` and `override_data` (which also had a spelling mistake) in favor for implementations of several Indexer traits.
+- Crate now compiles with Rust stable
+
+## Version 0.3.2
+Bugfix release:
+
+- Bugfix: Potential SEGVAULT in add, sub, mul, div, add_smaller, sub_smaller, mul_smaller and div_smaller methods
+- Bugfix: SEGVAULT in get_magnitude and complex_dot_product
+
+## Version 0.3.1
+Bugfix release with a minor enhancement:
+
+- New feature: Added `sum` and `sum_sq` operations.
+- Bugfix: SEGVAULT in complex magnitude op with recent versions of Rust nightly
+
+## Version 0.3.0 (Breaking changes)
+Added prepared operations/multi operations, see [combined_ops](https://liebharc.github.io/basic_dsp/basic_dsp/combined_ops)
+
+- Breaking change: Renamed a lot of operations so that their names match (more closely) with the `num` crate. Also renamed traits so that all traits which mainly implement operations have similiar names.
+- Breaking change: RededicateVector trait now defines exactly one conversion. Vectors implement the trait several times so the same functionality is still available.
+- Breaking change: perform_operations and related types appear on the API differently now.
+
+## Version 0.2.2
+Added Apache-2.0 as license option.
+
+## Version 0.2.1
+Bugfix release: Fixed implementation of AVX operations.
+
+## Version 0.2.0
+First release: Vectors with a couple of operations are available.