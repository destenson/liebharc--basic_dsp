--- conflicted
+++ resolved
@@ -1,42 +1,34 @@
-# Building `basic_dsp_vector`
-
-`basic_dsp_vector` offers several feature flags which determine how the calculation is performed. All feature flags are still experimental and under investigation, so it's highly recommended to read their description below before activating it.
-
-The next table marks the allowed combinations for feature flags with an `X`.
-
-|            | use_sse | use_avx | use_avx512 | use_gpu | no_std |
-|:----------:|:-------:|:-------:|:----------:|:------:|:------:|
-| use_sse    |    X    |    X    |      X     |    X   |    X   |
-| use_avx    |    X    |    X    |      X     |    X   |    X   |
-| use_avx512 |    X    |    X    |      X     |    X   |    X   |
-| use_gpu    |    X    |    X    |      X     |    X   |        |
-| no_std     |    X    |    X    |      X     |        |    X   |
-
-# SIMD support: `use_sse` and `use_avx`
-Activate with: `--features use_sse` or `--features use_avx`.
-
-<<<<<<< HEAD
-This enables explicit [SSE2](https://en.wikipedia.org/wiki/Streaming_SIMD_Extensions) and [AVX2](https://en.wikipedia.org/wiki/Advanced_Vector_Extensions) support. `SSE2` and `AVX2` are vector instructions which are supported by some CPUs (e.g. Intel and AMD) which speed up the calculations. Without any of those feature flags the lib relies on `rustc` to vectorize the code, and typically `rustc` does a very good job on that as long as it's called with the correct arguments (`-C target-cpu=native -C target-feature=+sse2,+sse3,+avx2,+avx`). There are however some cases where explicit vectorization is useful. The feature flags require the `stdsimd` crate. 
-=======
-This enables explicit [SSE2](https://en.wikipedia.org/wiki/Streaming_SIMD_Extensions) and [AVX2](https://en.wikipedia.org/wiki/Advanced_Vector_Extensions) support. `SSE2` and `AVX2` are vector instructions which are supported by some CPUs (e.g. Intel and AMD) which speed up the calculations. Without any of those feature flags the lib relies on `rustc` to vectorize the code, and typically `rustc` does a very good job on that as long as it's called with the correct arguments (`-C target-cpu=native -C target-feature=+sse2,+sse3,+avx2,+avx`). There are however some cases where explicit vectorization is useful. The feature flags require the `simd` crate. 
-
-If the lib is compiled with `use_sse` or `use_avx` then it will fail to run on a CPU without those instructions.
-
-Simd support is shakky right now. As soon as https://github.com/rust-lang/rfcs/pull/2366 will be completed the crate should be able to become more stable again.
-
->>>>>>> 1a56ee4c
-# GPU support: `use_gpu`
-Activate with: `--features use_gpu`.
-
-`use_gpu` relies on `opencl` and `clFFT` to implement some operations (right now `fft` and `convolve_signal`) on the GPU. GPUs have the advantage that they allow highly parallel processing which is beneficial for many DSP operations. However GPUs also have the disadvantage that they have a high latency, which means that it takes time to move data to the GPU and back to the host CPU. For a library like `basic_dsp_vector` with many low level DSP operations, the high latency is a major drawback. Therefore the GPU is only used if the vector length exceeds a predefined threshold. 
-
-In future the `combined_ops` may be an option to make further use of a GPU. But as of today that's not implemented.
-
-To run `basic_dsp_vector` with `use_gpu` at least one `opencl` driver must be installed (e.g. one of Intel, NVidia or AMD) and the `clFFT` library must be in the library path. Users should keep in mind that many consumer GPUs are optimized for `f32` operations and will be rather slow on `f64` data.
-
-# Embedded support: `no_std`
-Activate with: `--no-default-features`.
-
-`--no-default-features` will disable the `std` feature flag. `basic_dsp_vector` will then compile using only [Rust core](https://doc.rust-lang.org/core/) and without any threading. This allows the lib to be used in more restrictive environments, e.g. embedded devices.
-
+# Building `basic_dsp_vector`
+
+`basic_dsp_vector` offers several feature flags which determine how the calculation is performed. All feature flags are still experimental and under investigation, so it's highly recommended to read their description below before activating it.
+
+The next table marks the allowed combinations for feature flags with an `X`.
+
+|            | use_sse | use_avx | use_avx512 | use_gpu | no_std |
+|:----------:|:-------:|:-------:|:----------:|:------:|:------:|
+| use_sse    |    X    |    X    |      X     |    X   |    X   |
+| use_avx    |    X    |    X    |      X     |    X   |    X   |
+| use_avx512 |    X    |    X    |      X     |    X   |    X   |
+| use_gpu    |    X    |    X    |      X     |    X   |        |
+| no_std     |    X    |    X    |      X     |        |    X   |
+
+# SIMD support: `use_sse` and `use_avx`
+Activate with: `--features use_sse` or `--features use_avx`.
+
+This enables explicit [SSE2](https://en.wikipedia.org/wiki/Streaming_SIMD_Extensions) and [AVX2](https://en.wikipedia.org/wiki/Advanced_Vector_Extensions) support. `SSE2` and `AVX2` are vector instructions which are supported by some CPUs (e.g. Intel and AMD) which speed up the calculations. Without any of those feature flags the lib relies on `rustc` to vectorize the code, and typically `rustc` does a very good job on that as long as it's called with the correct arguments (`-C target-cpu=native -C target-feature=+sse2,+sse3,+avx2,+avx`). There are however some cases where explicit vectorization is useful. The feature flags require the `stdsimd` crate. 
+
+# GPU support: `use_gpu`
+Activate with: `--features use_gpu`.
+
+`use_gpu` relies on `opencl` and `clFFT` to implement some operations (right now `fft` and `convolve_signal`) on the GPU. GPUs have the advantage that they allow highly parallel processing which is beneficial for many DSP operations. However GPUs also have the disadvantage that they have a high latency, which means that it takes time to move data to the GPU and back to the host CPU. For a library like `basic_dsp_vector` with many low level DSP operations, the high latency is a major drawback. Therefore the GPU is only used if the vector length exceeds a predefined threshold. 
+
+In future the `combined_ops` may be an option to make further use of a GPU. But as of today that's not implemented.
+
+To run `basic_dsp_vector` with `use_gpu` at least one `opencl` driver must be installed (e.g. one of Intel, NVidia or AMD) and the `clFFT` library must be in the library path. Users should keep in mind that many consumer GPUs are optimized for `f32` operations and will be rather slow on `f64` data.
+
+# Embedded support: `no_std`
+Activate with: `--no-default-features`.
+
+`--no-default-features` will disable the `std` feature flag. `basic_dsp_vector` will then compile using only [Rust core](https://doc.rust-lang.org/core/) and without any threading. This allows the lib to be used in more restrictive environments, e.g. embedded devices.
+
 Keep in mind that `rustfft` still depends on `std`.